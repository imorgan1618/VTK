--- conflicted
+++ resolved
@@ -5,14 +5,8 @@
     vtkIOXMLParser
     vtkIOGeometry
   TEST_DEPENDS
-<<<<<<< HEAD
-    vtkIOLegacy
-    vtkTestingCore
-    vtkImagingSources
-=======
     vtkFiltersAMR
     vtkFiltersCore
->>>>>>> 63230d0d
     vtkFiltersSources
     vtkImagingSources
     vtkInfovisCore
