#include <vtkMutableDirectedGraph.h>
#include <vtkTree.h>
#include <vtkNew.h>

#include <vector>

#include "vtkTreeBFSIterator.h"

int TestTreeBFSIterator(int, char *[])
{
  vtkNew<vtkMutableDirectedGraph> g;

  // Create vertices:
  // Level 0
  vtkIdType v0 = g->AddVertex();
  // Level 1
  vtkIdType v1 = g->AddVertex();
  vtkIdType v2 = g->AddVertex();
  // Level 2
  vtkIdType v3 = g->AddVertex();
  vtkIdType v4 = g->AddVertex();
  vtkIdType v5 = g->AddVertex();
  // Level 3
  vtkIdType v6 = g->AddVertex();
  vtkIdType v7 = g->AddVertex();
  vtkIdType v8 = g->AddVertex();

  //create a fully connected graph
  g->AddEdge(v0, v1);
  g->AddEdge(v0, v2);
  g->AddEdge(v1, v3);
  g->AddEdge(v2, v4);
  g->AddEdge(v2, v5);
  g->AddEdge(v4, v6);
  g->AddEdge(v4, v7);
  g->AddEdge(v5, v8);

  vtkNew<vtkTree> tree;
  tree->CheckedShallowCopy(g.GetPointer());

<<<<<<< HEAD
  vtkstd::vector<int> correctSequence;
=======
  std::vector<int> correctSequence;
>>>>>>> d6a1452b
  for(int i = 0; i <= 8; i++)
    {
    correctSequence.push_back(i);
    }

  vtkNew<vtkTreeBFSIterator> bfsIterator;
  bfsIterator->SetTree(tree.GetPointer());

  if(bfsIterator->GetStartVertex() != tree->GetRoot())
    {
    cout << "StartVertex is not defaulting to root" << endl;
    return EXIT_FAILURE;
    }

  //traverse the tree in a depth first fashion
<<<<<<< HEAD
  for(int i = 0; i < correctSequence.size(); i++)
=======
  for(size_t i = 0; i < correctSequence.size(); i++)
>>>>>>> d6a1452b
    {
    if(!bfsIterator->HasNext())
      {
      cout << "HasNext() returned false before the end of the tree" << endl;
      return EXIT_FAILURE;
      }

    vtkIdType nextVertex = bfsIterator->Next();
    if(nextVertex != correctSequence[i])
      {
      cout << "Next vertex should be " << correctSequence[i] << " but it is " << nextVertex << endl;
      return EXIT_FAILURE;
      }
    }

  return EXIT_SUCCESS;
}<|MERGE_RESOLUTION|>--- conflicted
+++ resolved
@@ -38,11 +38,7 @@
   vtkNew<vtkTree> tree;
   tree->CheckedShallowCopy(g.GetPointer());
 
-<<<<<<< HEAD
-  vtkstd::vector<int> correctSequence;
-=======
   std::vector<int> correctSequence;
->>>>>>> d6a1452b
   for(int i = 0; i <= 8; i++)
     {
     correctSequence.push_back(i);
@@ -58,11 +54,7 @@
     }
 
   //traverse the tree in a depth first fashion
-<<<<<<< HEAD
-  for(int i = 0; i < correctSequence.size(); i++)
-=======
   for(size_t i = 0; i < correctSequence.size(); i++)
->>>>>>> d6a1452b
     {
     if(!bfsIterator->HasNext())
       {
